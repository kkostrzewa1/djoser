[tox]
envlist =
<<<<<<< HEAD
    {py27,py34,py35,py36}-django111-drf{37,38}
    {py34,py35,py36,py37}-django20-drf{37,38}
    py{35,36,37}-djangomaster-drf{37,38}
=======
    {py27,py34,py35,py36,py37}-django111-drf37,
    {py34,py35,py36,py37}-django20-drf37,
    py{35,36,37}-djangomaster-drf37
>>>>>>> 8f33cfee
    flake8


[travis:env]
DJANGO =
    1.11: django111
    2.0: django20
    master: djangomaster


[testenv]
passenv = HOME CI TRAVIS TRAVIS_*
basepython =
    py27: python2.7
    py34: python3.4
    py35: python3.5
    py36: python3.6
    py37: python3.7
deps =
    django111: django>=1.11,<2.0
    django20: django>=2.0,<2.1
    djangomaster: git+git://github.com/django/django.git
    drf37: djangorestframework>=3.7,<3.8
    drf38: djangorestframework>=3.8,<3.9
    py27: mock
    -rrequirements.txt
commands =
    py.test --capture=no --cov-report term-missing --cov-report html --cov=djoser testproject/


[testenv:flake8]
basepython = python3
skip_install = true
deps =
    flake8
commands =
    flake8 djoser/ testproject/ setup.py<|MERGE_RESOLUTION|>--- conflicted
+++ resolved
@@ -1,14 +1,8 @@
 [tox]
 envlist =
-<<<<<<< HEAD
     {py27,py34,py35,py36}-django111-drf{37,38}
     {py34,py35,py36,py37}-django20-drf{37,38}
     py{35,36,37}-djangomaster-drf{37,38}
-=======
-    {py27,py34,py35,py36,py37}-django111-drf37,
-    {py34,py35,py36,py37}-django20-drf37,
-    py{35,36,37}-djangomaster-drf37
->>>>>>> 8f33cfee
     flake8
 
 
